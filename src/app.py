# pyright: reportAttributeAccessIssue=false, reportArgumentType=false
# src/app.py
__import__('pysqlite3') 
import sys 
sys.modules['sqlite3'] = sys.modules.pop('pysqlite3')

import re
import csv
from pathlib import Path
from typing import List, Dict, Any
from PIL import Image

import streamlit as st
from chromadb import PersistentClient
from langchain_core.messages import HumanMessage, AIMessage
from sentence_transformers import SentenceTransformer
from numpy import dot
from numpy.linalg import norm
from huggingface_hub import InferenceClient

from prompt_templates import SYSTEM_TEMPLATE, build_prompt
from feedback_db import save as save_feedback          
from feedback_db import _append_positive, _append_negative  
from rapidfuzz import fuzz, process 
from streamlit_feedback import streamlit_feedback
st.session_state.setdefault("to_log", [])   # list of ('pos'|'neg', payload)
st.session_state.setdefault("assistant_meta", {})   # mid → {"q":…, "a":…}
st.session_state.setdefault("pending_q", None)
st.session_state.setdefault("is_thinking", False)
bot_avatar = Image.open("images/sphere.png")
user_avatar = Image.open("images/image.png") 
# set the small icon in the browser tab / window
st.set_page_config(
    page_title="QuikPick Oracle",
    page_icon="images/logo.png",  
    layout="centered",
)

# instead of st.image(..., use_column_width=True)
col1, col2, col3 = st.columns([1, 2, 1])
with col2:
    st.image("images/logo.png", width=350)   # adjust width to taste


# ── CONFIG ────────────────────────────────────────────────────────────────
#MODEL_PATH = "models/llama-3-13b-Instruct-Q4_K_M.gguf"
LORA_PATH  = "models/lora-adapter"
VECTOR_DIR = "vectorstore"
ERROR_RE   = re.compile(r"^\d+_\d+$")
MAX_TOKENS = 512
MEM_TURNS  = 8

# ── CACHES ─────────────────────────────────────────────────────────────────
@st.cache_resource(show_spinner="Connecting to HF Inference API…")
def load_llm() -> InferenceClient:
    token    = st.secrets["hf"]["api_token"]
<<<<<<< HEAD
    MODEL_ID = "meta-llama/Llama-3.3-70B-Instruct"  # swap to 70B
    #MODEL_ID = "meta-llama/Llama-4-Scout-17B-16E-Instruct"  # swap to 70B
=======
    MODEL_ID = "meta-llama/Llama-4-Scout-17B-16E-Instruct"  # swap to 13B if you like
>>>>>>> aaeb657c
    return InferenceClient(model=MODEL_ID, token=token)
llm = load_llm()

def run_llm(prompt: str) -> str:
    """
    Wrap our whole prompt into a single chat call.
    """
    resp = llm.chat_completion(
        messages=[
            {"role": "system", "content": "You are QuikPick Oracle."},
            {"role": "user",   "content": prompt},
        ],
        max_tokens=MAX_TOKENS,
        temperature=0.2,
        top_p=0.95,
        # you can also pass stop=["<END>"] if supported
    )
    # extract the assistant’s reply
    return (resp.choices[0].message.content or "").strip()

@st.cache_resource(show_spinner="Opening vector store…")
def load_store():
    return PersistentClient(path=VECTOR_DIR).get_collection("errors")

@st.cache_resource(show_spinner="Loading embedder…")
def load_embedder():
    return SentenceTransformer("sentence-transformers/all-MiniLM-L6-v2", device="cpu")

llm      = load_llm()
store    = load_store()
embedder = load_embedder()

# ── HELPERS ─────────────────────────────────────────────────────────────────
# helpers.py  
def click_fup(q: str):
    # if this q matches one of our canned step questions, advance the counter
    for d in st.session_state.docs:
        meta = d["meta"]
        if meta.get("IsFollowUp") and meta.get("Question") == q:
            st.session_state.step_counter += 1
            break
    st.session_state.next_q = q

def get_answer(prompt: str, *, max_retry: int = 1) -> tuple[str, str | None, str | None]:
    """
    Call run_llm(prompt). If the reply begins with '### Follow-Up' (or any
    case‑variant), request a new answer once. Returns the final text.
    """
    raw = run_llm(prompt)

    show_pat = re.compile(r"<SHOW>\s*(?:<([^>]+)>|(\S+))", re.I)
    m = show_pat.search(raw)
    img_path: str | None = None
    img_caption: str | None = None

    if m:
        fname = m.group(1)                                   # e.g. "anatomy_part2.png"

        img_doc = next(
            (
                d for d in st.session_state.docs
                if d["meta"].get("IsImage")
                and Path(d["meta"]["filepath"]).name == fname   # ← **fix**
            ),
            None,
        )

        if img_doc:
            img_path    = img_doc["meta"]["filepath"]          # still the full string path
            img_caption = img_doc["meta"]["Caption"]

        raw = show_pat.sub("", raw).strip()  # strip the <SHOW> line


    tries = 0
    while raw.lstrip().lower().startswith("<Follow‑Up>") and tries < max_retry:
        tries += 1
        raw = run_llm(
            prompt
            + "\n\n### Oracle Note\n"
            + "Your previous reply started with the Follow‑Up header and did not "
            + "contain an answer. Please begin with a complete answer first, then "
            + "add the Follow‑Up block."
        )

    return raw, img_path, img_caption


def count_similar_questions(q: str, questions: List[str], threshold: int = 90) -> int:
    """
    Returns how many strings in questions have a token_set_ratio ≥ threshold
    when compared to q.
    """
    return sum(
        1
        for prev in questions
        if fuzz.token_set_ratio(q, prev) >= threshold
    )

QA_PATH = Path("data/sample_qa.csv")

def append_qa_if_new(code: str, question: str, answer: str) -> None:
    """Append (code, question, answer) to sample_qa.csv unless it exists."""
    QA_PATH.parent.mkdir(parents=True, exist_ok=True)
    exists = QA_PATH.exists()
    answer = answer.replace("\n", r"\n")                    
    # read existing rows to avoid duplicates
    seen = set()
    if exists:
        with QA_PATH.open(newline="") as f:
            reader = csv.reader(f)
            for row in reader:
                if len(row) >= 3:
                    seen.add(tuple(row[:3]))

    row = (code.strip(), question.strip(), answer.strip())
    if row not in seen:
        with QA_PATH.open("a", newline="") as f:
            writer = csv.writer(f)
            # write header once if the file was just created
            if not exists:
                writer.writerow(["ErrorCode", "Question", "Answer"])
            writer.writerow(row)

def _rerun():
    if hasattr(st, "rerun"):
        st.rerun()
    else:
        st.experimental_rerun()

# ── HELPERS ─────────────────────────────────────────────────────────────────
QA_PATH = Path("data/sample_qa.csv")

@st.cache_resource(show_spinner="Loading docs…")
def docs_for_code(code: str) -> List[Dict[str, Any]]:
    """Return all docs for this error‑code **plus** any global images."""
    docs: list[dict] = []

    # 1) rows that belong to the requested error‑code
    res_code = store.get(
        where={"ErrorCode": code},
        include=["documents", "metadatas", "embeddings"],
    )

    # 2) rows that are images (they have IsImage=True in metadata)
    res_img = store.get(
        where={"IsImage": True},
        include=["documents", "metadatas", "embeddings"],
    )

    # helper – push results into docs[]
    def _append(res):
        for d, m, e in zip(res["documents"], res["metadatas"], res["embeddings"]):
            if e is None:                       # safety: embed on the fly
                e = embedder.encode([d])[0]
            docs.append({"content": d, "meta": m, "embedding": e})

    _append(res_code)
    _append(res_img)

    # 3) any canned QA stored in sample_qa.csv
    if QA_PATH.exists():
        reader = csv.DictReader(QA_PATH.open())
        for row in reader:
            if row["ErrorCode"] == code or row["ErrorCode"].strip() == "*":
                docs.append({
                    "content": f"Q: {row['Question']}\nA: {row['Answer']}",
                    "meta": {"IsQA": True, "Question": row["Question"]},
                    "embedding": embedder.encode([row["Question"]])[0],
                })

    return docs


def retrieve_similar(q: str, docs: list[dict], k: int = 3) -> list[dict]:
    # 1  fuzzy QA match first
    qa_hit = best_qa_match(q, docs, min_score=90)
    if qa_hit:
        return [qa_hit]                       # give the “gold” answer only

    # 2 otherwise fall back to embedding similarity
    q_vec = embedder.encode([q])[0]
    scored = sorted(
        docs,
        key=lambda d: dot(d["embedding"], q_vec) /
                      (norm(d["embedding"]) * norm(q_vec)),
        reverse=True,
    )
    return scored[:k]

def best_qa_match(user_q: str, docs: list[dict], min_score: int = 90):
    """
    Return the doc whose meta['Question'] is most similar to user_q
    if the similarity (0-100) is above min_score; otherwise None.
    """
    # Build a list of (question_text, index) for only the QA rows
    choices = [
        (d["meta"]["Question"], i)
        for i, d in enumerate(docs)
        if d["meta"].get("Question")
    ]
    if not choices:
        return None

    # Rapidfuzz finds the best match fast
    match, score, idx = process.extractOne(
        user_q,
        choices,
        scorer=fuzz.token_set_ratio  # good for re-ordering / extra words
    )
    return docs[idx] if score >= min_score else None

def qa_answer(doc: dict) -> str:
    """
    Extract the prepared answer from a canned QA document.
    Assumes doc["content"] looks like
        'Q: ...\\nA: your answer text'
    """
    parts = doc["content"].split("A:", 1)
    return parts[1].strip() if len(parts) > 1 else doc["content"].strip()

# ── SESSION STATE ──────────────────────────────────────────────────────────
st.session_state.setdefault("code",   None)
st.session_state.setdefault("docs",   [])
st.session_state.setdefault("history", [])
st.session_state.setdefault("step_counter", 0) # canned follow ups (steps the user has clicked so far)

# ── UI ───────────────────────────────────────────────────────────────────────

# 1) Select error code
if st.session_state.code is None:
    code = st.text_input("Enter an error code (e.g. 2_4) to begin:")
    if code and ERROR_RE.match(code):
        bundle = docs_for_code(code)
        if bundle:
            st.session_state.code = code
            st.session_state.docs = bundle
            _rerun()
        else:
            st.error("Error code not found.")
    st.stop()

# 2) Banner (fixed backtick removed)
main = next((d for d in st.session_state.docs if "Message" in d["meta"]), None)
if main is None:
    st.error("Error code not found.")
    st.stop()
    
with st.expander("Error-code details", expanded=False):
    st.markdown(
        f"**Error Code:** {main['meta']['ErrorCode']}  \n"
        f"**Message:** {main['meta']['Message']}  \n"
        f"**Solution:** {main['meta']['Solution']}"
    )
# display the first step one of the error code
if st.session_state.step_counter == 0:
    # find the canned follow‑up for Step 1 of this code
    first_fu = [
        d for d in st.session_state.docs
        if d["meta"].get("IsFollowUp")
        and d["meta"]["ErrorCode"] == st.session_state.code
        and d["meta"]["StepIndex"] == 1
    ]
    if first_fu:
        q1 = first_fu[0]["meta"]["Question"]
        st.button(
            q1,
            key="canned-init",
            on_click=click_fup,
            args=(q1,),
        )

# 3) Replay chat history AND inject feedback widgets
# find the last assistant message so we only show follow‑ups there
last_ai_idx = max(
    (i for i, m in enumerate(st.session_state.history) if isinstance(m, AIMessage)),
    default=None
)
for i, msg in enumerate(st.session_state.history):
    if isinstance(msg, HumanMessage):
        st.chat_message("user", avatar=user_avatar).markdown(msg.content)

    else:
        with st.chat_message("assistant", avatar=bot_avatar):
            st.markdown(msg.content)
            meta = st.session_state["assistant_meta"].get(i, {})
            if meta.get("img"):
                st.image(meta["img"], width=300) #caption=meta.get("cap", ""),

            # ensure meta exists (fallback with no follow‑ups)
            if i not in st.session_state["assistant_meta"]:
                st.session_state["assistant_meta"][i] = {
                    "q": st.session_state.history[i-1].content,
                    "a": msg.content,
                    "fups": "",
                }

            meta      = st.session_state["assistant_meta"][i]
            llm_fups  = meta.get("fups", "")

            # a) Step‑specific canned follow‑up 
            # compute the next step number we haven’t yet served
            next_step = st.session_state.step_counter + 1
            # find any canned QA doc matching this code & step
            canned = [
                d for d in st.session_state.docs
                if d["meta"].get("IsFollowUp")
                and d["meta"]["ErrorCode"] == st.session_state.code
                and d["meta"]["StepIndex"] == next_step
            ]
            if i == last_ai_idx and canned:
                st.divider()
                for j, doc in enumerate(canned):
                    q = doc["meta"]["Question"]
                    st.button(
                        q,
                        key=f"canned-{i}-{j}",
                        on_click=click_fup,
                        args=(q,),
                    )

            # b) LLM‑generated follow‑ups
            if i == last_ai_idx and llm_fups:
                st.divider()
                #st.markdown("**LLM Suggested follow‑ups:**")
                lines = [l for l in llm_fups.splitlines() if l.strip()][:3]
                for j, line in enumerate(lines):
                    q = line.lstrip("0123456789.- ").strip()
                    if q:
                        st.button(
                            q,
                            key=f"fup-{j}-{i}",
                            on_click=click_fup,
                            args=(q,),
                        )

            # c) canned Q&A follow‑ups
            #canned = [
            #    d["meta"]["Question"]
            #    for d in st.session_state.docs
            #    if d["meta"].get("IsQA")
            #]
            #if canned:
            #    st.divider()
            #    st.markdown("**Canned follow‑ups:**")
            #    for j, q in enumerate(canned):
            #        st.button(
            #            q,
            #            key=f"qa-{j}-{i}",
            #            on_click=click_fup,
            #            args=(q,),
            #        )            
            
            # ── Unified feedback widget ──
            widget_key   = f"fb_{i}"
            persist_key  = f"fb_score_{i}"
            prev_score   = st.session_state.get(persist_key)
            disable_icon = None if prev_score is None else ("👍" if prev_score == 1 else "👎")

            # Render the component and capture raw response dict
            resp = streamlit_feedback(
                feedback_type="thumbs",
                optional_text_label="[Optional] Tell us more",
                disable_with_score=disable_icon,
                key=widget_key,
                align="flex-end",
            )

            # On first non‑None resp, convert & save exactly once
            if resp is not None and persist_key not in st.session_state:
                raw_score = resp["score"]
                # 1) try to cast directly (handles "1" or 0/1)
                try:
                    score = int(raw_score)
                except (ValueError, TypeError):
                    # 2) fallback: look for "+1" or "👍" in string
                    s = str(raw_score)
                    score = 1 if ("+1" in s or "👍" in s) else 0

                text   = (resp.get("text") or "").strip()
                rating = 5 if score == 1 else 1

                # Persist to your DB
                save_feedback(
                    st.session_state.code,
                    st.session_state["assistant_meta"][i]["q"],
                    st.session_state["assistant_meta"][i]["a"],
                    rating=rating,
                    comment=text,
                )
                # For 👍 also append the canned QA
                if score == 1:
                    append_qa_if_new(
                        st.session_state.code,
                        st.session_state["assistant_meta"][i]["q"],
                        st.session_state["assistant_meta"][i]["a"],
                    )
                    _append_negative(
                        st.session_state.code,
                        st.session_state["assistant_meta"][i]["q"],
                        st.session_state["assistant_meta"][i]["a"],
                        text or "<no comment>",
                    )

                # Remember the numeric score so disable_with_score works correctly next rerun
                st.session_state[persist_key] = score
                st.toast("Thanks for the feedback!")


# 4) New question or follow‑up input (OUTSIDE the for‑loop)

# a) If a follow‑up button was clicked, stage it and lock input
fup = st.session_state.pop("next_q", None)
if fup:
    st.session_state.pending_q   = fup
    st.session_state.is_thinking = True
    _rerun()

# b) Show the input box, disabled if we’re “thinking”
typed = st.chat_input(
    "Ask a question …",
    key="main_input",
    disabled=st.session_state.is_thinking,
)
# If the user typed while not already pending, stage it
if typed and st.session_state.pending_q is None:
    st.session_state.pending_q   = typed
    st.session_state.is_thinking = True
    _rerun()

# c) If there’s a staged prompt, process it
if st.session_state.pending_q:
    user_q = st.session_state.pending_q
    st.session_state.pending_q = None

    # 1) ALWAYS show the user’s question as a chat bubble
    st.chat_message("user", avatar=user_avatar).write(user_q)
    st.session_state.history.append(HumanMessage(content=user_q))

    # 2) Check if it’s one of our canned follow‑ups
    canned = next(
        (
            d for d in st.session_state.docs
            if d["meta"].get("IsFollowUp")
            and d["meta"]["Question"] == user_q
        ),
        None
    )
    # 3) If it’s canned, show it and return immediately
    if canned:
        answer = canned["meta"]["Answer"].strip('"').strip("'")
        st.chat_message("assistant", avatar=bot_avatar).markdown(answer)
        st.session_state.history.append(AIMessage(content=answer))
        st.session_state.is_thinking = False
        _rerun()

    # ── fuzzy-repeat check goes here ──
    past_qs = [
        m.content
        for m in st.session_state.history
        if isinstance(m, HumanMessage)
    ]
    # count how many past questions look like this one
    repeat_count = count_similar_questions(user_q, past_qs, threshold=90)
    # if they’ve asked “the same” >3 times, escalate
    if repeat_count > 2:
        st.session_state.history.append(
            AIMessage(content="Thank you for your patience. \n\nPlease contact the QuikPick team. \nYou will need: \n1. A photo of the Service UI BasicInfo section \n2. the Jupiter PCSN \n\nEnsure you mention the error code to the team")
        )
        # clear the “thinking” flag so we don’t lock the input
        st.session_state.is_thinking = False
        _rerun()

    # ── pull context, call LLM ──
    with st.spinner("Thinking…"):
        # 1) always grab the main error-code doc
        main_doc = next(
            d for d in st.session_state.docs
            if d["meta"].get("ErrorCode") == st.session_state.code
               and "Message" in d["meta"]
        )

        # 2) get the top-(k-1) most similar others
        sim_docs = retrieve_similar(user_q, st.session_state.docs, k=5)
        # drop main_doc if it snuck in
        sim_docs = [d for d in sim_docs if d is not main_doc]

        # 3) assemble final ctx_docs list
        ctx_docs = [d for d in ([main_doc] + sim_docs[:2]) if not d["meta"].get("IsImage")]

        # 4) build the prompt from exactly those
        ctx_block = "\n\n".join(d["content"] for d in ctx_docs)
        hist_txt  = "\n".join(
            m.content for m in st.session_state.history[-MEM_TURNS:]
        )
        img_doc = next((d for d in sim_docs if d["meta"].get("IsImage")), None)
        img_path = img_doc["meta"]["filepath"] if img_doc else None
        img_caption = img_doc["meta"]["Caption"] if img_doc else ""
        # collect every image doc for the *current* error‑code
        image_catalog = "\n".join(
            f"- {d['meta']['Caption']}  •  <{Path(d['meta']['filepath']).name}>"
            for d in st.session_state.docs
            if d["meta"].get("IsImage")
        )

        prompt = build_prompt(
            SYSTEM_TEMPLATE.format(image_catalog=image_catalog),   # <-- new
            ctx_block,
            image_catalog,
            hist_txt,
            user_q,
        ) + " "

        # call HF Inference API instead of local llama
        raw, img_path, img_caption = get_answer(prompt)

        if "<END>" in raw:
            raw = raw.split("<END>", 1)[0].rstrip()

    parts = re.split(r"(?i)<\s*follow[\-\u2010-\u2015\s]?up\s*>", raw, maxsplit=1)
    main_ans, llm_fups = (parts + [""])[:2]
    main_ans, llm_fups = main_ans.strip(), llm_fups.strip()

    if not main_ans:
        main_ans, llm_fups = raw.strip(), ""

    # stash Q/A + follow‑ups for replay
    mid = len(st.session_state.history)
    st.session_state["assistant_meta"][mid] = {
        "q":      user_q,
        "a":      main_ans,
        "fups":   llm_fups,
        "img":    img_path,
        "cap":    img_caption,
    }

    # append AI reply
    st.session_state.history.append(AIMessage(content=main_ans))

    # unlock input & rerun to redraw the enabled chat box
    st.session_state.is_thinking = False
    _rerun()

for kind, payload in st.session_state.pop("to_log", []):
    if kind == "pos":
        log_positive(*payload)   # type: ignore[arg-type]
    else:
        log_negative(*payload)   # type: ignore[arg-type]

# 5) Reset
if st.button("↻ Restart"):
    st.session_state.clear()
    _rerun()<|MERGE_RESOLUTION|>--- conflicted
+++ resolved
@@ -54,12 +54,7 @@
 @st.cache_resource(show_spinner="Connecting to HF Inference API…")
 def load_llm() -> InferenceClient:
     token    = st.secrets["hf"]["api_token"]
-<<<<<<< HEAD
-    MODEL_ID = "meta-llama/Llama-3.3-70B-Instruct"  # swap to 70B
-    #MODEL_ID = "meta-llama/Llama-4-Scout-17B-16E-Instruct"  # swap to 70B
-=======
     MODEL_ID = "meta-llama/Llama-4-Scout-17B-16E-Instruct"  # swap to 13B if you like
->>>>>>> aaeb657c
     return InferenceClient(model=MODEL_ID, token=token)
 llm = load_llm()
 
